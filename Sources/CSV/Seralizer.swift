--- conflicted
+++ resolved
@@ -102,19 +102,14 @@
         guard data.count > 0 else { return errors.result }
 
         if !self.serializedHeaders {
-<<<<<<< HEAD
             let headers = data.keys.map { title -> [UInt8] in
                 if let delim = self.configuration.cellDelimiter {
                     return Array([[delim], title.bytes, [delim]].joined())
-                }else {
-                    return Array(title.bytes)
+                } else {
+                    return title.bytes
                 }
             }
             do { try self.onRow(Array(headers.joined(separator: [configuration.cellSeparator]))) }
-=======
-            let headers = data.keys.map { title in Array([[34], title.bytes.escaped, [34]].joined()) }
-            do { try self.onRow(Array(headers.joined(separator: [44]))) }
->>>>>>> 9ed6d6bf
             catch let error { errors.errors.append(error) }
             self.serializedHeaders = true
         }
@@ -122,19 +117,13 @@
         guard let first = data.first?.value else { return errors.result }
         (first.startIndex..<first.endIndex).forEach { index in
             let cells = data.values.map { column -> [UInt8] in
-<<<<<<< HEAD
                 if let delim = self.configuration.cellDelimiter {
                     return Array([[delim], column[index].bytes, [delim]].joined())
-                }else {
-                    return Array(column[index].bytes)
+                } else {
+                    return column[index].bytes
                 }
             }
             do { try onRow(Array(cells.joined(separator: [configuration.cellSeparator]))) }
-=======
-                return Array([[34], column[index].bytes.escaped, [34]].joined())
-            }
-            do { try onRow(Array(cells.joined(separator: [44]))) }
->>>>>>> 9ed6d6bf
             catch let error { errors.errors.append(error) }
         }
 
